--- conflicted
+++ resolved
@@ -68,13 +68,6 @@
 
   * Turn off tls verification by passing false to the tls-verification option.
   * I.e. `podman push --tls-verify=false alpine docker://localhost:5000/myalpine:latest`
-<<<<<<< HEAD
----
-### 4) rootless containers cannot ping hosts
-
-When using the ping command from a non-root container, the command may
-fail because of a lack of privileges.
-=======
 
 ---
 ### 4) Rootless: could not get runtime - database configuration mismatch
@@ -83,36 +76,16 @@
 potentially causing rootless Podman to be unable to function. The new default
 path is not a problem for new installations, but existing installations will
 need to work around it with the following fix.
->>>>>>> 8bda62e0
 
 #### Symptom
 
 ```console
-<<<<<<< HEAD
-$ podman run --rm fedora ping -W10 -c1 redhat.com
-PING redhat.com (209.132.183.105): 56 data bytes
-
---- redhat.com ping statistics ---
-1 packets transmitted, 0 packets received, 100% packet loss
-=======
 $ podman info
 could not get runtime: database run root /run/user/1000/run does not match our run root /run/user/1000: database configuration mismatch
->>>>>>> 8bda62e0
 ```
 
 #### Solution
 
-<<<<<<< HEAD
-It is most likely necessary to enable unprivileged pings on the host.
-Be sure the UID of the user is part of the range in the
-`/proc/sys/net/ipv4/ping_group_range` file.
-
-To change its value you can use something like: `sysctl -w
-"net.ipv4.ping_group_range=0 2000000"`.
-
-To make the change persistent, you'll need to add a file in
-`/etc/sysctl.d` that contains `net.ipv4.ping_group_range=0 $MAX_UID`.
-=======
 To work around the new default path, we can manually set the path Podman is
 expecting in a configuration file.
 
@@ -128,4 +101,29 @@
 `/run/user/1000/run`).
 
 ---
->>>>>>> 8bda62e0
+### 4) rootless containers cannot ping hosts
+
+When using the ping command from a non-root container, the command may
+fail because of a lack of privileges.
+
+#### Symptom
+
+```console
+$ podman run --rm fedora ping -W10 -c1 redhat.com
+PING redhat.com (209.132.183.105): 56 data bytes
+
+--- redhat.com ping statistics ---
+1 packets transmitted, 0 packets received, 100% packet loss
+```
+
+#### Solution
+
+It is most likely necessary to enable unprivileged pings on the host.
+Be sure the UID of the user is part of the range in the
+`/proc/sys/net/ipv4/ping_group_range` file.
+
+To change its value you can use something like: `sysctl -w
+"net.ipv4.ping_group_range=0 2000000"`.
+
+To make the change persistent, you'll need to add a file in
+`/etc/sysctl.d` that contains `net.ipv4.ping_group_range=0 $MAX_UID`.